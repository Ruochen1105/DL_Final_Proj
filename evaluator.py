--- conflicted
+++ resolved
@@ -112,12 +112,7 @@
             for batch in tqdm(dataset, desc="Probe prediction step"):
                 ################################################################################
                 # TODO: Forward pass through your model
-<<<<<<< HEAD
-                init_states = batch.states[:, 0:1]  # BS, 1, C, H, W
-                pred_encs = model(states=init_states, actions=batch.actions)
-=======
                 pred_encs = model(states=batch.states, actions=batch.actions)
->>>>>>> ba2d9529
                 pred_encs = pred_encs.transpose(
                     0, 1)  # # BS, T, D --> T, BS, D
 
